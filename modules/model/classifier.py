--- conflicted
+++ resolved
@@ -198,31 +198,7 @@
                         .format(epoch+1, self.num_epochs, loss.item()))
 
         #Validation
-<<<<<<< HEAD
-        with torch.no_grad():
-            y_true = []
-            y_pred = []
-            correct = 0
-            total = 0
-            for images, labels in self.valid_loader:
-                images = images.to(self.device)
-                labels = labels.to(self.device)
-                outputs = self.model(images)
-                _, predicted = torch.max(outputs.data, 1)
- 
-                total += labels.size(0)
-                correct += (predicted == labels).sum().item()
-                y_true.extend(labels.cpu().numpy())  # Convert to CPU & NumPy
-                y_pred.extend(predicted.cpu().numpy())  # Convert to CPU & NumPy
-                del images, labels, outputs
-
-            print("y_true:", y_true[:10])  # Print first 10 labels
-            print("y_pred:", y_pred[:10])  # Print first 10 predictions
-            print('Accuracy of the network on the {} validation images: {} %'.format(5000, 100 * correct / total))
-            
-=======
         self.evaluate()
->>>>>>> 36be469c
               
         if self.config["SaveModel"]:
             print("Saving model. . .")
