<<<<<<< HEAD
import csv
import os
import pandas as pandas
import cv2
import logging

# For image tags
from PIL import Image
from PIL.ExifTags import TAGS, GPSTAGS


class ImageCropper():
    INDEX_FILE_COLUMNS = ["filepath", "annotation", "timestamp", "height", "width", "aa_ignore"]

    # Define which classes should be filtered for/ignored
    # Algal Assemblage, TWB, UNKnown, Rubble, Sand
    AA_CLASSES_TO_IGNORE = ["AA", "TWB", "UNK", "R", "S"]

    def __init__(self, output_root, base_input_dir, dirs=None, recurse=False):
        self.dirs = dirs
        self.output_root = output_root
        self.base_input_dir = base_input_dir
        self.recurse = recurse

    def find_image(self, image_name, raw_dirs):
        for raw_dir in raw_dirs:
            image_path = os.path.join(raw_dir, image_name)
            if os.path.exists(image_path):
                return image_path
        return None


    def get_image_timestamp(self, image_path):
        try:
            image = Image.open(image_path)
            exif_data = image._getexif()

            if exif_data is None:
                return None

            for tag, value in exif_data.items():
                tag_name = TAGS.get(tag, tag)
                if tag_name == "DateTimeOriginal":  # Timestamp of the original image capture
                    # Format: YYYYMMDD_HHMMSS
                    return value.replace(":", "").replace(" ", "_")

        except Exception as e:
            logging.warning(f"Error extracting timestamp from {image_path}: {e}")

        return None


    def begin_cropping(self):
        # create output directory if it doesn't exist
        os.makedirs(self.output_root, exist_ok=True)

        self.crop_size = 500
        self.half_crop = self.crop_size // 2

        # Open csv file handle for index file generations
        with open(os.path.join(self.output_root, "index.csv"), "w") as index_file:
            index_file_writer = csv.writer(index_file)
            index_file_writer.writerow(self.INDEX_FILE_COLUMNS)

            for dir_path in self.dirs:
            # Iterate through each directory
                if not os.path.exists(dir_path):
                    logging.warning(f"Directory does not exist: {dir_path}")
                    return

                logging.info(f"Processing directory: {dir_path}")

                # Process each CPCE annotation file
                if self.recurse:
                    for (current_dir, _, filenames) in os.walk(dir_path):
                        # Get the relative path based on the correct base input
                        full_current_dir = os.path.join(dir_path, current_dir)

                        relative_path = os.path.relpath(full_current_dir, self.base_input_dir)

                        # Create the corresponding output directory inside CROPPED-CORALS
                        cropped_output_dir = os.path.join(self.output_root, relative_path)
                        os.makedirs(cropped_output_dir, exist_ok=True)
                        
                        for annotation_file in filenames:
                            if not annotation_file.endswith(".cpc"):
                                continue

                            self.process_cpc_file(full_current_dir, annotation_file, relative_path, cropped_output_dir, index_file_writer)
                else:
                    # Get the relative path based on the correct base input
                    relative_path = os.path.relpath(dir_path, self.base_input_dir)

                    # Create the corresponding output directory inside CROPPED-CORALS
                    cropped_output_dir = os.path.join(self.output_root, relative_path)
                    os.makedirs(cropped_output_dir, exist_ok=True)

                    for annotation_file in os.listdir(dir_path):
                        if not annotation_file.endswith(".cpc"):
                            continue

                        self.process_cpc_file(dir_path, annotation_file, relative_path, cropped_output_dir, index_file_writer)
                    
        logging.info("Cropping complete!")

    def process_cpc_file(self, dir_path, annotation_file, relative_path, cropped_output_dir, index_file_writer):
        annotation_path = os.path.join(dir_path, annotation_file)
        logging.info(f"Processing: {annotation_path}")

        # Parse the annotation file
        with open(annotation_path, "r", encoding="ISO-8859-1") as file:
            lines = file.readlines()

        try:
            # Extract image name
            image_name = os.path.splitext(annotation_file)[0] + ".JPG"
            logging.info(f"Extracted image name: {image_name}")

            # Set start_index to the 6th line (index 5)
            start_index = 5

            # Ensure the file has at least 6 lines
            if len(lines) <= start_index:
                logging.warning(f"Skipping file {annotation_file}: File has fewer than 6 lines.")
                return

            # Parse the number of annotations
            try:
                num_annotations = int(lines[start_index].strip())
            except ValueError:
                logging.warning(f"Skipping file {annotation_file} due to invalid number of annotations.")
                return

            if num_annotations <= 0:
                logging.warning(f"Skipping file {annotation_file} due to zero or negative annotations.")
                return

            # Extract points and labels
            points = []
            labels = []
            for i in range(num_annotations):
                point_line = lines[start_index + 1 + i].strip()
                label_line = lines[start_index +
                                1 + num_annotations + i].strip()

                try:
                    x, y = map(float, point_line.split(","))
                    points.append((x, y))

                    label = label_line.split(",")[1].strip('"')
                    labels.append(label)
                except (ValueError, IndexError):
                    logging.warning(f"Skipping invalid line in file {annotation_file}: {point_line} or {label_line}")

            logging.info(f"Extracted coordinates for {annotation_file}: {points}")

        except Exception as e:
            logging.info(f"Error parsing annotation file {annotation_file}: {e}")
            return

        # Find the corresponding image
        image_path = os.path.join(dir_path, image_name)
        if not os.path.exists(image_path):
            logging.error(f"Image not found: {image_name}")
            return

        # Extract timestamp
        timestamp = self.get_image_timestamp(image_path)
        if not timestamp:
            timestamp = "UNKNOWN"

        # Load the image
        image = cv2.imread(image_path)
        if image is None:
            logging.error(f"Failed to load image: {image_path}")
            return

        # Get image dimensions
        image_height, image_width = image.shape[:2]

        # Scaling factors (adjust max_x, max_y if needed)
        max_x = 82080
        max_y = 54720
        scale_x = image_width / max_x
        scale_y = image_height / max_y

        logging.info(f"Scaling factors: scale_x={scale_x}, scale_y={scale_y}")

        # Crop and save each annotation
        for i, (point, label) in enumerate(zip(points, labels)):
            x, y = point

            # Scale the coordinates to pixel space
            scaled_x = int(x * scale_x)
            scaled_y = int(y * scale_y)

            # Define crop boundaries
            x_min = max(0, scaled_x - self.half_crop)
            y_min = max(0, scaled_y - self.half_crop)
            x_max = min(image_width, scaled_x + self.half_crop)
            y_max = min(image_height, scaled_y + self.half_crop)

            # Check for valid crop
            if x_min >= x_max or y_min >= y_max:
                logging.info(f"Skipping invalid crop at ({scaled_x}, {scaled_y}) in image {image_name}. Crop is empty.")
                continue

            # Crop the image
            cropped = image[y_min:y_max, x_min:x_max]

            # Check if cropped image is empty
            if cropped.size == 0:
                logging.info(f"Skipping empty crop for {label}_{os.path.splitext(image_name)[0]}_{i}.JPG")
                continue

            # Save cropped image inside the replicated folder structure
            cropped_output_filename = f"{label}_{os.path.splitext(image_name)[0]}_{timestamp}_{i}.JPG"
            cropped_output_path = os.path.join(
                cropped_output_dir, cropped_output_filename)
            cv2.imwrite(cropped_output_path, cropped)
            logging.info(f"Saved: {cropped_output_path}")

            # Add image information to the index
            index_file_writer.writerow([
                os.path.join(relative_path, cropped_output_filename), 
                label, 
                timestamp, 
                cropped.shape[0], 
                cropped.shape[1],
                label in self.AA_CLASSES_TO_IGNORE
            ])



if __name__ == "__main__":
    dirs = [
        r"D:\ORIGINAL (aka MONITORING)\2024 (COMPLETE)\QUADRAT\IMAGE AND CPCE FILE\SHINE-1790_Min Ping Yu, Tubbataha, Cagayancillo\Q1",
        r"D:\ORIGINAL (aka MONITORING)\2024 (COMPLETE)\QUADRAT\IMAGE AND CPCE FILE\SHINE-1790_Min Ping Yu, Tubbataha, Cagayancillo\Q2",
        r"D:\ORIGINAL (aka MONITORING)\2024 (COMPLETE)\QUADRAT\IMAGE AND CPCE FILE\SHINE-1790_Min Ping Yu, Tubbataha, Cagayancillo\Q3",
        r"D:\ORIGINAL (aka MONITORING)\2024 (COMPLETE)\QUADRAT\IMAGE AND CPCE FILE\SHINE-1801_USS Guardian, Tubbataha, Cagayancillo\Q1",
        r"D:\ORIGINAL (aka MONITORING)\2024 (COMPLETE)\QUADRAT\IMAGE AND CPCE FILE\SHINE-1801_USS Guardian, Tubbataha, Cagayancillo\Q2",
        r"D:\ORIGINAL (aka MONITORING)\2024 (COMPLETE)\QUADRAT\IMAGE AND CPCE FILE\SHINE-1801_USS Guardian, Tubbataha, Cagayancillo\Q3",
    ]

    output_root = r"D:\CROPPED-CORALS"
    base_input_dir = r"D:\ORIGINAL (aka MONITORING)"

=======
import csv
import os
import pandas as pandas
import cv2
import logging

# For image tags
from PIL import Image
from PIL.ExifTags import TAGS, GPSTAGS


class ImageCropper():
    INDEX_FILE_COLUMNS = ["filepath", "annotation", "timestamp", "height", "width", "aa_ignore"]

    # Define which classes should be filtered for/ignored
    # Algal Assemblage, TWB, UNKnown, Rubble, Sand
    AA_CLASSES_TO_IGNORE = ["AA", "TWB", "UNK", "R", "S"]

    def __init__(self, output_root, base_input_dir, dirs=None, recurse=False):
        self.dirs = dirs
        self.output_root = output_root
        self.base_input_dir = base_input_dir
        self.recurse = recurse

    def find_image(self, image_name, raw_dirs):
        for raw_dir in raw_dirs:
            image_path = os.path.join(raw_dir, image_name)
            if os.path.exists(image_path):
                return image_path
        return None


    def get_image_timestamp(self, image_path):
        try:
            image = Image.open(image_path)
            exif_data = image._getexif()

            if exif_data is None:
                return None

            for tag, value in exif_data.items():
                tag_name = TAGS.get(tag, tag)
                if tag_name == "DateTimeOriginal":  # Timestamp of the original image capture
                    # Format: YYYYMMDD_HHMMSS
                    return value.replace(":", "").replace(" ", "_")

        except Exception as e:
            logging.warning(f"Error extracting timestamp from {image_path}: {e}")

        return None


    def begin_cropping(self):
        # create output directory if it doesn't exist
        os.makedirs(self.output_root, exist_ok=True)

        self.crop_size = 500
        self.half_crop = self.crop_size // 2

        # Open csv file handle for index file generations
        with open(os.path.join(self.output_root, "index.csv"), "w") as index_file:
            index_file_writer = csv.writer(index_file)
            index_file_writer.writerow(self.INDEX_FILE_COLUMNS)

            for dir_path in self.dirs:
            # Iterate through each directory
                if not os.path.exists(dir_path):
                    logging.warning(f"Directory does not exist: {dir_path}")
                    return

                logging.info(f"Processing directory: {dir_path}")

                # Process each CPCE annotation file
                if self.recurse:
                    for (current_dir, _, filenames) in os.walk(dir_path):
                        # Get the relative path based on the correct base input
                        full_current_dir = os.path.join(dir_path, current_dir)

                        relative_path = os.path.relpath(full_current_dir, self.base_input_dir)

                        # Create the corresponding output directory inside CROPPED-CORALS
                        cropped_output_dir = os.path.join(self.output_root, relative_path)
                        os.makedirs(cropped_output_dir, exist_ok=True)
                        
                        for annotation_file in filenames:
                            if not annotation_file.endswith(".cpc"):
                                continue

                            self.process_cpc_file(full_current_dir, annotation_file, relative_path, cropped_output_dir, index_file_writer)
                else:
                    # Get the relative path based on the correct base input
                    relative_path = os.path.relpath(dir_path, self.base_input_dir)

                    # Create the corresponding output directory inside CROPPED-CORALS
                    cropped_output_dir = os.path.join(self.output_root, relative_path)
                    os.makedirs(cropped_output_dir, exist_ok=True)

                    for annotation_file in os.listdir(dir_path):
                        if not annotation_file.endswith(".cpc"):
                            continue

                        self.process_cpc_file(dir_path, annotation_file, relative_path, cropped_output_dir, index_file_writer)
                    
        logging.info("Cropping complete!")

    def process_cpc_file(self, dir_path, annotation_file, relative_path, cropped_output_dir, index_file_writer):
        annotation_path = os.path.join(dir_path, annotation_file)
        logging.info(f"Processing: {annotation_path}")

        # Parse the annotation file
        with open(annotation_path, "r", encoding="ISO-8859-1") as file:
            lines = file.readlines()

        try:
            # Extract image name
            image_name = os.path.splitext(annotation_file)[0] + ".JPG"
            logging.info(f"Extracted image name: {image_name}")

            # Set start_index to the 6th line (index 5)
            start_index = 5

            # Ensure the file has at least 6 lines
            if len(lines) <= start_index:
                logging.warning(f"Skipping file {annotation_file}: File has fewer than 6 lines.")
                return

            # Parse the number of annotations
            try:
                num_annotations = int(lines[start_index].strip())
            except ValueError:
                logging.warning(f"Skipping file {annotation_file} due to invalid number of annotations.")
                return

            if num_annotations <= 0:
                logging.warning(f"Skipping file {annotation_file} due to zero or negative annotations.")
                return

            # Extract points and labels
            points = []
            labels = []
            for i in range(num_annotations):
                point_line = lines[start_index + 1 + i].strip()
                label_line = lines[start_index +
                                1 + num_annotations + i].strip()

                try:
                    x, y = map(float, point_line.split(","))
                    points.append((x, y))

                    label = label_line.split(",")[1].strip('"')
                    labels.append(label)
                except (ValueError, IndexError):
                    logging.warning(f"Skipping invalid line in file {annotation_file}: {point_line} or {label_line}")

            logging.info(f"Extracted coordinates for {annotation_file}: {points}")

        except Exception as e:
            logging.info(f"Error parsing annotation file {annotation_file}: {e}")
            return

        # Find the corresponding image
        image_path = os.path.join(dir_path, image_name)
        if not os.path.exists(image_path):
            logging.error(f"Image not found: {image_name}")
            return

        # Extract timestamp
        timestamp = self.get_image_timestamp(image_path)
        if not timestamp:
            timestamp = "UNKNOWN"

        # Load the image
        image = cv2.imread(image_path)
        if image is None:
            logging.error(f"Failed to load image: {image_path}")
            return

        # Get image dimensions
        image_height, image_width = image.shape[:2]

        # Scaling factors (adjust max_x, max_y if needed)
        max_x = 82080
        max_y = 54720
        scale_x = image_width / max_x
        scale_y = image_height / max_y

        logging.info(f"Scaling factors: scale_x={scale_x}, scale_y={scale_y}")

        # Crop and save each annotation
        for i, (point, label) in enumerate(zip(points, labels)):
            x, y = point

            # Scale the coordinates to pixel space
            scaled_x = int(x * scale_x)
            scaled_y = int(y * scale_y)

            # Define crop boundaries
            x_min = max(0, scaled_x - self.half_crop)
            y_min = max(0, scaled_y - self.half_crop)
            x_max = min(image_width, scaled_x + self.half_crop)
            y_max = min(image_height, scaled_y + self.half_crop)

            # Check for valid crop
            if x_min >= x_max or y_min >= y_max:
                logging.info(f"Skipping invalid crop at ({scaled_x}, {scaled_y}) in image {image_name}. Crop is empty.")
                continue

            # Crop the image
            cropped = image[y_min:y_max, x_min:x_max]

            # Check if cropped image is empty
            if cropped.size == 0:
                logging.info(f"Skipping empty crop for {label}_{os.path.splitext(image_name)[0]}_{i}.JPG")
                continue

            # Save cropped image inside the replicated folder structure
            cropped_output_filename = f"{label}_{os.path.splitext(image_name)[0]}_{timestamp}_{i}.JPG"
            cropped_output_path = os.path.join(
                cropped_output_dir, cropped_output_filename)
            cv2.imwrite(cropped_output_path, cropped)
            logging.info(f"Saved: {cropped_output_path}")

            # Add image information to the index
            index_file_writer.writerow([
                os.path.join(relative_path, cropped_output_filename), 
                label, 
                timestamp, 
                cropped.shape[0], 
                cropped.shape[1],
                label in self.AA_CLASSES_TO_IGNORE
            ])



if __name__ == "__main__":
    dirs = [
        r"D:\ORIGINAL (aka MONITORING)\2024 (COMPLETE)\QUADRAT\IMAGE AND CPCE FILE\SHINE-1790_Min Ping Yu, Tubbataha, Cagayancillo\Q1",
        r"D:\ORIGINAL (aka MONITORING)\2024 (COMPLETE)\QUADRAT\IMAGE AND CPCE FILE\SHINE-1790_Min Ping Yu, Tubbataha, Cagayancillo\Q2",
        r"D:\ORIGINAL (aka MONITORING)\2024 (COMPLETE)\QUADRAT\IMAGE AND CPCE FILE\SHINE-1790_Min Ping Yu, Tubbataha, Cagayancillo\Q3",
        r"D:\ORIGINAL (aka MONITORING)\2024 (COMPLETE)\QUADRAT\IMAGE AND CPCE FILE\SHINE-1801_USS Guardian, Tubbataha, Cagayancillo\Q1",
        r"D:\ORIGINAL (aka MONITORING)\2024 (COMPLETE)\QUADRAT\IMAGE AND CPCE FILE\SHINE-1801_USS Guardian, Tubbataha, Cagayancillo\Q2",
        r"D:\ORIGINAL (aka MONITORING)\2024 (COMPLETE)\QUADRAT\IMAGE AND CPCE FILE\SHINE-1801_USS Guardian, Tubbataha, Cagayancillo\Q3",
    ]

    output_root = r"D:\CROPPED-CORALS"
    base_input_dir = r"D:\ORIGINAL (aka MONITORING)"

>>>>>>> 6bc30444
    ImageCropper(output_root, base_input_dir, dirs).begin_cropping()<|MERGE_RESOLUTION|>--- conflicted
+++ resolved
@@ -1,4 +1,3 @@
-<<<<<<< HEAD
 import csv
 import os
 import pandas as pandas
@@ -11,11 +10,7 @@
 
 
 class ImageCropper():
-    INDEX_FILE_COLUMNS = ["filepath", "annotation", "timestamp", "height", "width", "aa_ignore"]
-
-    # Define which classes should be filtered for/ignored
-    # Algal Assemblage, TWB, UNKnown, Rubble, Sand
-    AA_CLASSES_TO_IGNORE = ["AA", "TWB", "UNK", "R", "S"]
+    INDEX_FILE_COLUMNS = ["filepath", "annotation", "timestamp", "height", "width"]
 
     def __init__(self, output_root, base_input_dir, dirs=None, recurse=False):
         self.dirs = dirs
@@ -246,253 +241,4 @@
     output_root = r"D:\CROPPED-CORALS"
     base_input_dir = r"D:\ORIGINAL (aka MONITORING)"
 
-=======
-import csv
-import os
-import pandas as pandas
-import cv2
-import logging
-
-# For image tags
-from PIL import Image
-from PIL.ExifTags import TAGS, GPSTAGS
-
-
-class ImageCropper():
-    INDEX_FILE_COLUMNS = ["filepath", "annotation", "timestamp", "height", "width", "aa_ignore"]
-
-    # Define which classes should be filtered for/ignored
-    # Algal Assemblage, TWB, UNKnown, Rubble, Sand
-    AA_CLASSES_TO_IGNORE = ["AA", "TWB", "UNK", "R", "S"]
-
-    def __init__(self, output_root, base_input_dir, dirs=None, recurse=False):
-        self.dirs = dirs
-        self.output_root = output_root
-        self.base_input_dir = base_input_dir
-        self.recurse = recurse
-
-    def find_image(self, image_name, raw_dirs):
-        for raw_dir in raw_dirs:
-            image_path = os.path.join(raw_dir, image_name)
-            if os.path.exists(image_path):
-                return image_path
-        return None
-
-
-    def get_image_timestamp(self, image_path):
-        try:
-            image = Image.open(image_path)
-            exif_data = image._getexif()
-
-            if exif_data is None:
-                return None
-
-            for tag, value in exif_data.items():
-                tag_name = TAGS.get(tag, tag)
-                if tag_name == "DateTimeOriginal":  # Timestamp of the original image capture
-                    # Format: YYYYMMDD_HHMMSS
-                    return value.replace(":", "").replace(" ", "_")
-
-        except Exception as e:
-            logging.warning(f"Error extracting timestamp from {image_path}: {e}")
-
-        return None
-
-
-    def begin_cropping(self):
-        # create output directory if it doesn't exist
-        os.makedirs(self.output_root, exist_ok=True)
-
-        self.crop_size = 500
-        self.half_crop = self.crop_size // 2
-
-        # Open csv file handle for index file generations
-        with open(os.path.join(self.output_root, "index.csv"), "w") as index_file:
-            index_file_writer = csv.writer(index_file)
-            index_file_writer.writerow(self.INDEX_FILE_COLUMNS)
-
-            for dir_path in self.dirs:
-            # Iterate through each directory
-                if not os.path.exists(dir_path):
-                    logging.warning(f"Directory does not exist: {dir_path}")
-                    return
-
-                logging.info(f"Processing directory: {dir_path}")
-
-                # Process each CPCE annotation file
-                if self.recurse:
-                    for (current_dir, _, filenames) in os.walk(dir_path):
-                        # Get the relative path based on the correct base input
-                        full_current_dir = os.path.join(dir_path, current_dir)
-
-                        relative_path = os.path.relpath(full_current_dir, self.base_input_dir)
-
-                        # Create the corresponding output directory inside CROPPED-CORALS
-                        cropped_output_dir = os.path.join(self.output_root, relative_path)
-                        os.makedirs(cropped_output_dir, exist_ok=True)
-                        
-                        for annotation_file in filenames:
-                            if not annotation_file.endswith(".cpc"):
-                                continue
-
-                            self.process_cpc_file(full_current_dir, annotation_file, relative_path, cropped_output_dir, index_file_writer)
-                else:
-                    # Get the relative path based on the correct base input
-                    relative_path = os.path.relpath(dir_path, self.base_input_dir)
-
-                    # Create the corresponding output directory inside CROPPED-CORALS
-                    cropped_output_dir = os.path.join(self.output_root, relative_path)
-                    os.makedirs(cropped_output_dir, exist_ok=True)
-
-                    for annotation_file in os.listdir(dir_path):
-                        if not annotation_file.endswith(".cpc"):
-                            continue
-
-                        self.process_cpc_file(dir_path, annotation_file, relative_path, cropped_output_dir, index_file_writer)
-                    
-        logging.info("Cropping complete!")
-
-    def process_cpc_file(self, dir_path, annotation_file, relative_path, cropped_output_dir, index_file_writer):
-        annotation_path = os.path.join(dir_path, annotation_file)
-        logging.info(f"Processing: {annotation_path}")
-
-        # Parse the annotation file
-        with open(annotation_path, "r", encoding="ISO-8859-1") as file:
-            lines = file.readlines()
-
-        try:
-            # Extract image name
-            image_name = os.path.splitext(annotation_file)[0] + ".JPG"
-            logging.info(f"Extracted image name: {image_name}")
-
-            # Set start_index to the 6th line (index 5)
-            start_index = 5
-
-            # Ensure the file has at least 6 lines
-            if len(lines) <= start_index:
-                logging.warning(f"Skipping file {annotation_file}: File has fewer than 6 lines.")
-                return
-
-            # Parse the number of annotations
-            try:
-                num_annotations = int(lines[start_index].strip())
-            except ValueError:
-                logging.warning(f"Skipping file {annotation_file} due to invalid number of annotations.")
-                return
-
-            if num_annotations <= 0:
-                logging.warning(f"Skipping file {annotation_file} due to zero or negative annotations.")
-                return
-
-            # Extract points and labels
-            points = []
-            labels = []
-            for i in range(num_annotations):
-                point_line = lines[start_index + 1 + i].strip()
-                label_line = lines[start_index +
-                                1 + num_annotations + i].strip()
-
-                try:
-                    x, y = map(float, point_line.split(","))
-                    points.append((x, y))
-
-                    label = label_line.split(",")[1].strip('"')
-                    labels.append(label)
-                except (ValueError, IndexError):
-                    logging.warning(f"Skipping invalid line in file {annotation_file}: {point_line} or {label_line}")
-
-            logging.info(f"Extracted coordinates for {annotation_file}: {points}")
-
-        except Exception as e:
-            logging.info(f"Error parsing annotation file {annotation_file}: {e}")
-            return
-
-        # Find the corresponding image
-        image_path = os.path.join(dir_path, image_name)
-        if not os.path.exists(image_path):
-            logging.error(f"Image not found: {image_name}")
-            return
-
-        # Extract timestamp
-        timestamp = self.get_image_timestamp(image_path)
-        if not timestamp:
-            timestamp = "UNKNOWN"
-
-        # Load the image
-        image = cv2.imread(image_path)
-        if image is None:
-            logging.error(f"Failed to load image: {image_path}")
-            return
-
-        # Get image dimensions
-        image_height, image_width = image.shape[:2]
-
-        # Scaling factors (adjust max_x, max_y if needed)
-        max_x = 82080
-        max_y = 54720
-        scale_x = image_width / max_x
-        scale_y = image_height / max_y
-
-        logging.info(f"Scaling factors: scale_x={scale_x}, scale_y={scale_y}")
-
-        # Crop and save each annotation
-        for i, (point, label) in enumerate(zip(points, labels)):
-            x, y = point
-
-            # Scale the coordinates to pixel space
-            scaled_x = int(x * scale_x)
-            scaled_y = int(y * scale_y)
-
-            # Define crop boundaries
-            x_min = max(0, scaled_x - self.half_crop)
-            y_min = max(0, scaled_y - self.half_crop)
-            x_max = min(image_width, scaled_x + self.half_crop)
-            y_max = min(image_height, scaled_y + self.half_crop)
-
-            # Check for valid crop
-            if x_min >= x_max or y_min >= y_max:
-                logging.info(f"Skipping invalid crop at ({scaled_x}, {scaled_y}) in image {image_name}. Crop is empty.")
-                continue
-
-            # Crop the image
-            cropped = image[y_min:y_max, x_min:x_max]
-
-            # Check if cropped image is empty
-            if cropped.size == 0:
-                logging.info(f"Skipping empty crop for {label}_{os.path.splitext(image_name)[0]}_{i}.JPG")
-                continue
-
-            # Save cropped image inside the replicated folder structure
-            cropped_output_filename = f"{label}_{os.path.splitext(image_name)[0]}_{timestamp}_{i}.JPG"
-            cropped_output_path = os.path.join(
-                cropped_output_dir, cropped_output_filename)
-            cv2.imwrite(cropped_output_path, cropped)
-            logging.info(f"Saved: {cropped_output_path}")
-
-            # Add image information to the index
-            index_file_writer.writerow([
-                os.path.join(relative_path, cropped_output_filename), 
-                label, 
-                timestamp, 
-                cropped.shape[0], 
-                cropped.shape[1],
-                label in self.AA_CLASSES_TO_IGNORE
-            ])
-
-
-
-if __name__ == "__main__":
-    dirs = [
-        r"D:\ORIGINAL (aka MONITORING)\2024 (COMPLETE)\QUADRAT\IMAGE AND CPCE FILE\SHINE-1790_Min Ping Yu, Tubbataha, Cagayancillo\Q1",
-        r"D:\ORIGINAL (aka MONITORING)\2024 (COMPLETE)\QUADRAT\IMAGE AND CPCE FILE\SHINE-1790_Min Ping Yu, Tubbataha, Cagayancillo\Q2",
-        r"D:\ORIGINAL (aka MONITORING)\2024 (COMPLETE)\QUADRAT\IMAGE AND CPCE FILE\SHINE-1790_Min Ping Yu, Tubbataha, Cagayancillo\Q3",
-        r"D:\ORIGINAL (aka MONITORING)\2024 (COMPLETE)\QUADRAT\IMAGE AND CPCE FILE\SHINE-1801_USS Guardian, Tubbataha, Cagayancillo\Q1",
-        r"D:\ORIGINAL (aka MONITORING)\2024 (COMPLETE)\QUADRAT\IMAGE AND CPCE FILE\SHINE-1801_USS Guardian, Tubbataha, Cagayancillo\Q2",
-        r"D:\ORIGINAL (aka MONITORING)\2024 (COMPLETE)\QUADRAT\IMAGE AND CPCE FILE\SHINE-1801_USS Guardian, Tubbataha, Cagayancillo\Q3",
-    ]
-
-    output_root = r"D:\CROPPED-CORALS"
-    base_input_dir = r"D:\ORIGINAL (aka MONITORING)"
-
->>>>>>> 6bc30444
     ImageCropper(output_root, base_input_dir, dirs).begin_cropping()