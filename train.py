<<<<<<< HEAD
import os
import tomllib
from pathlib import Path
import logging
import wandb
from datetime import datetime

import pandas as pd

from modules.model.classifier import ResNetASPPClassifier
from modules.preprocessing.image_cropper import ImageCropper

# Preprocessing pipeline
def preprocess(config):
    # If there is an index file already at the output and cached preprocessing is on,
    # skip this step
    if config["UsePreprocessing"] and config["UseCachedPreprocessing"]:
        index_filepath = Path(config["OutputRoot"]) / "index.csv"
        index_filepath = index_filepath.as_posix()
        if os.path.isfile(index_filepath):
            logging.info(f"Using cached image crop index file at {index_filepath}, image cropping skipped")
            return

    if config["UsePreprocessing"]:
        cropper = ImageCropper(
            config["OutputRoot"],
            config["BaseInputDir"],
            dirs=config["Dirs"],
            recurse=config["InputRecurse"]
        )
        cropper.begin_cropping()

def train(train_config, test_config):
    if train_config["DoTraining"] or train_config["DoValidation"] or test_config["DoTesting"]:
        if train_config["model"]["NumClasses"] == 'auto':
            train_config["model"]["NumClasses"] = get_num_classes(train_config["IndexFile"], train_config["model"]["LabelColumn"])
            logging.info(f"NumClasses is 'auto': detected {train_config["model"]["NumClasses"]} classes")

        classifier = ResNetASPPClassifier(train_config)
        classifier.load_data()
        logging.info("Classifier created")

        # Fix: Ensure labels are converted to LongTensor during training
        for batch_idx, (images, labels) in enumerate(classifier.train_loader):
            images = images.float().to(classifier.device)
            # Convert labels to LongTensor
            labels = labels.to(classifier.device).long()

            if batch_idx == 0:
                # Debug: Check label dtypes
                logging.info(f"Label dtype: {labels.dtype}")
                
        if train_config["LoadPretrainedModel"]:
            classifier.load_pretrained_model(train_config["PretrainedModelFilepath"])
        else:
            logging.info("No pretrained model loaded")

        if train_config["DoTraining"]:
            classifier.train()
        else:
            logging.info("Training skipped")

        if test_config["DoTesting"]:
            classifier.test(load_best_model=True)

        

def get_num_classes(annotations_filepath, label_column):
    df = pd.read_csv(annotations_filepath)
    return len(df[label_column].unique())


def full_train(config):
    preprocess(config["preprocessing"])
    train(config["training"], config["testing"])

    logging.info("Done")

def main():
    with open("config.toml", "rb") as f:
        config = tomllib.load(f)

    timestamp = datetime.now().strftime("%m%d%y-%H")
    wandb.login(key=config['wandb']['WANDB_API_KEY'], relogin=config['wandb']['relogin'])
    wandb.init(
        entity=config['wandb']['entity'],
        project=config['wandb']['project'], 
        name = f"{config['wandb']['runname']}-{timestamp}", # Set run name
        config=config, # Set config file
    )
    logging_config = config["logging"]

    logging.basicConfig(
        format=logging_config["LogFormat"], 
        level=logging.DEBUG, 
        filename=logging_config["LogFile"] if logging_config["UseLogFile"] else None,
        filemode='w'
    )

    full_train(config)

    if logging_config["UseLogFile"]:
        artifact = wandb.Artifact('pipeline-logs', type='logs')
        artifact.add_file(logging_config["LogFile"])
        wandb.log_artifact(artifact)

if __name__ == "__main__":
=======
import os
import tomllib
from pathlib import Path
import logging
import wandb
from datetime import datetime

import pandas as pd

from modules.model.classifier import ResNetASPPClassifier
from modules.preprocessing.image_cropper import ImageCropper

# Preprocessing pipeline
def preprocess(config):
    # If there is an index file already at the output and cached preprocessing is on,
    # skip this step
    if config["UsePreprocessing"] and config["UseCachedPreprocessing"]:
        index_filepath = Path(config["OutputRoot"]) / "index.csv"
        index_filepath = index_filepath.as_posix()
        if os.path.isfile(index_filepath):
            logging.info(f"Using cached image crop index file at {index_filepath}, image cropping skipped")
            return

    if config["UsePreprocessing"]:
        cropper = ImageCropper(
            config["OutputRoot"],
            config["BaseInputDir"],
            dirs=config["Dirs"],
            recurse=config["InputRecurse"]
        )
        cropper.begin_cropping()

def train(train_config, test_config):
    if train_config["DoTraining"] or train_config["DoValidation"] or test_config["DoTesting"]:
        if train_config["model"]["NumClasses"] == 'auto':
            train_config["model"]["NumClasses"] = get_num_classes(train_config["IndexFile"], train_config["model"]["LabelColumn"])
            logging.info(f"NumClasses is 'auto': detected {train_config["model"]["NumClasses"]} classes")

        classifier = ResNetASPPClassifier(train_config)
        classifier.load_data()
        logging.info("Classifier created")

        # Fix: Ensure labels are converted to LongTensor during training
        for batch_idx, (images, labels) in enumerate(classifier.train_loader):
            images = images.float().to(classifier.device)
            # Convert labels to LongTensor
            labels = labels.to(classifier.device).long()

            if batch_idx == 0:
                # Debug: Check label dtypes
                logging.info(f"Label dtype: {labels.dtype}")
                
        if train_config["LoadPretrainedModel"]:
            classifier.load_pretrained_model(train_config["PretrainedModelFilepath"])
        else:
            logging.info("No pretrained model loaded")

        if train_config["DoTraining"]:
            classifier.train()
        else:
            logging.info("Training skipped")

            
        if train_config["DoValidation"]:
            classifier.validate()     # Run evaluation after loading cached model

        if test_config["DoTesting"]:
            classifier.test()

        

def get_num_classes(annotations_filepath, label_column):
    df = pd.read_csv(annotations_filepath)
    return len(df[label_column].unique()) - 1  # Exclude AA label


def full_train(config):
    preprocess(config["preprocessing"])
    train(config["training"], config["testing"])

    logging.info("Done")

def main():
    with open("config.toml", "rb") as f:
        config = tomllib.load(f)

    timestamp = datetime.now().strftime("%m%d%y-%H")
    wandb.login(key=config['wandb']['WANDB_API_KEY'], relogin=config['wandb']['relogin'])
    wandb.init(
        entity=config['wandb']['entity'],
        project=config['wandb']['project'], 
        name = f"{config['wandb']['runname']}-{timestamp}", # Set run name
        config=config, # Set config file
    )
    logging_config = config["logging"]

    logging.basicConfig(
        format=logging_config["LogFormat"], 
        level=logging.DEBUG, 
        filename=logging_config["LogFile"] if logging_config["UseLogFile"] else None,
        filemode='w'
    )

    full_train(config)

    if logging_config["UseLogFile"]:
        artifact = wandb.Artifact('pipeline-logs', type='logs')
        artifact.add_file(logging_config["LogFile"])
        wandb.log_artifact(artifact)

if __name__ == "__main__":
>>>>>>> 6bc30444
    main()<|MERGE_RESOLUTION|>--- conflicted
+++ resolved
@@ -1,4 +1,3 @@
-<<<<<<< HEAD
 import os
 import tomllib
 from pathlib import Path
@@ -34,7 +33,7 @@
 def train(train_config, test_config):
     if train_config["DoTraining"] or train_config["DoValidation"] or test_config["DoTesting"]:
         if train_config["model"]["NumClasses"] == 'auto':
-            train_config["model"]["NumClasses"] = get_num_classes(train_config["IndexFile"], train_config["model"]["LabelColumn"])
+            train_config["model"]["NumClasses"] = get_num_classes(train_config["IndexFile"], train_config["model"]["LabelColumn"], train_config["model"]["LabelColumn"])
             logging.info(f"NumClasses is 'auto': detected {train_config["model"]["NumClasses"]} classes")
 
         classifier = ResNetASPPClassifier(train_config)
@@ -106,117 +105,4 @@
         wandb.log_artifact(artifact)
 
 if __name__ == "__main__":
-=======
-import os
-import tomllib
-from pathlib import Path
-import logging
-import wandb
-from datetime import datetime
-
-import pandas as pd
-
-from modules.model.classifier import ResNetASPPClassifier
-from modules.preprocessing.image_cropper import ImageCropper
-
-# Preprocessing pipeline
-def preprocess(config):
-    # If there is an index file already at the output and cached preprocessing is on,
-    # skip this step
-    if config["UsePreprocessing"] and config["UseCachedPreprocessing"]:
-        index_filepath = Path(config["OutputRoot"]) / "index.csv"
-        index_filepath = index_filepath.as_posix()
-        if os.path.isfile(index_filepath):
-            logging.info(f"Using cached image crop index file at {index_filepath}, image cropping skipped")
-            return
-
-    if config["UsePreprocessing"]:
-        cropper = ImageCropper(
-            config["OutputRoot"],
-            config["BaseInputDir"],
-            dirs=config["Dirs"],
-            recurse=config["InputRecurse"]
-        )
-        cropper.begin_cropping()
-
-def train(train_config, test_config):
-    if train_config["DoTraining"] or train_config["DoValidation"] or test_config["DoTesting"]:
-        if train_config["model"]["NumClasses"] == 'auto':
-            train_config["model"]["NumClasses"] = get_num_classes(train_config["IndexFile"], train_config["model"]["LabelColumn"])
-            logging.info(f"NumClasses is 'auto': detected {train_config["model"]["NumClasses"]} classes")
-
-        classifier = ResNetASPPClassifier(train_config)
-        classifier.load_data()
-        logging.info("Classifier created")
-
-        # Fix: Ensure labels are converted to LongTensor during training
-        for batch_idx, (images, labels) in enumerate(classifier.train_loader):
-            images = images.float().to(classifier.device)
-            # Convert labels to LongTensor
-            labels = labels.to(classifier.device).long()
-
-            if batch_idx == 0:
-                # Debug: Check label dtypes
-                logging.info(f"Label dtype: {labels.dtype}")
-                
-        if train_config["LoadPretrainedModel"]:
-            classifier.load_pretrained_model(train_config["PretrainedModelFilepath"])
-        else:
-            logging.info("No pretrained model loaded")
-
-        if train_config["DoTraining"]:
-            classifier.train()
-        else:
-            logging.info("Training skipped")
-
-            
-        if train_config["DoValidation"]:
-            classifier.validate()     # Run evaluation after loading cached model
-
-        if test_config["DoTesting"]:
-            classifier.test()
-
-        
-
-def get_num_classes(annotations_filepath, label_column):
-    df = pd.read_csv(annotations_filepath)
-    return len(df[label_column].unique()) - 1  # Exclude AA label
-
-
-def full_train(config):
-    preprocess(config["preprocessing"])
-    train(config["training"], config["testing"])
-
-    logging.info("Done")
-
-def main():
-    with open("config.toml", "rb") as f:
-        config = tomllib.load(f)
-
-    timestamp = datetime.now().strftime("%m%d%y-%H")
-    wandb.login(key=config['wandb']['WANDB_API_KEY'], relogin=config['wandb']['relogin'])
-    wandb.init(
-        entity=config['wandb']['entity'],
-        project=config['wandb']['project'], 
-        name = f"{config['wandb']['runname']}-{timestamp}", # Set run name
-        config=config, # Set config file
-    )
-    logging_config = config["logging"]
-
-    logging.basicConfig(
-        format=logging_config["LogFormat"], 
-        level=logging.DEBUG, 
-        filename=logging_config["LogFile"] if logging_config["UseLogFile"] else None,
-        filemode='w'
-    )
-
-    full_train(config)
-
-    if logging_config["UseLogFile"]:
-        artifact = wandb.Artifact('pipeline-logs', type='logs')
-        artifact.add_file(logging_config["LogFile"])
-        wandb.log_artifact(artifact)
-
-if __name__ == "__main__":
->>>>>>> 6bc30444
     main()